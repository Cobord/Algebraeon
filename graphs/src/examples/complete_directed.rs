--- conflicted
+++ resolved
@@ -1,11 +1,6 @@
 use crate::structure::{GraphSignature, GraphWithEdgesSignature, LooplessGraphSignature};
 use algebraeon_sets::structure::{EqSignature, Pairs, SetSignature, UnorderedPair, UnorderedPairs};
 
-<<<<<<< HEAD
-use crate::structure::{GraphSignature, GraphWithEdgesSignature, LooplessGraphSignature};
-
-=======
->>>>>>> a8f143aa
 pub struct CompleteDirectedGraph<Vertices: SetSignature> {
     vertices: Vertices,
     pairs_of_vertices: UnorderedPairs<Vertices>,
@@ -80,13 +75,8 @@
 
         let fin5_pairs = Pairs::new(fin5.clone());
 
-<<<<<<< HEAD
-        let e1 = fin5_pairs.clone().new_pair(1.clone(), 2.clone()).unwrap();
-        let e2 = fin5_pairs.clone().new_pair(2.clone(), 1.clone()).unwrap();
-=======
         let e1 = fin5_pairs.clone().new_pair(1, 2).unwrap();
         let e2 = fin5_pairs.clone().new_pair(2, 1).unwrap();
->>>>>>> a8f143aa
         assert!(
             k5.pairs_of_vertices
                 .equal(&k5.endpoints(&e1), &k5.endpoints(&e2))
