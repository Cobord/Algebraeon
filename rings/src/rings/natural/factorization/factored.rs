use super::factor;
use crate::{
    linear::ordered_set_free_module::FreeModuleOverOrderedSetStructure,
    rings::natural::factorization::primes::is_prime,
    structure::{AdditiveMonoidSignature, FactoredSignature, SemiRingSignature},
};
use algebraeon_nzq::{Natural, NaturalCanonicalStructure, gcd, traits::ModPow};
use algebraeon_sets::structure::*;
use itertools::Itertools;

pub trait NaturalCanonicalFactorizationStructure {
    fn factorizations(&self) -> NaturalFactorizationStructure {
        NaturalFactorizationStructure {}
    }
}
impl NaturalCanonicalFactorizationStructure for NaturalCanonicalStructure {}

#[derive(Debug, Clone, PartialEq, Eq)]
pub struct NaturalFactorizationStructure {}

impl NaturalFactorizationStructure {
    fn powers_semimodule(
        &self,
    ) -> FreeModuleOverOrderedSetStructure<
        NaturalCanonicalStructure,
        NaturalCanonicalStructure,
        NaturalCanonicalStructure,
        NaturalCanonicalStructure,
    > {
        FreeModuleOverOrderedSetStructure::new(Natural::structure(), Natural::structure())
    }
}

impl Signature for NaturalFactorizationStructure {}

impl SetSignature for NaturalFactorizationStructure {
    type Set = Vec<(Natural, Natural)>;

    fn is_element(&self, x: &Self::Set) -> bool {
        if !self.powers_semimodule().is_element(x) {
            return false;
        }
        for (prime, _) in self.to_powers_unchecked(x) {
            if !is_prime(prime) {
                return false;
            }
        }
        true
    }
}

impl FactoredSignature for NaturalFactorizationStructure {
    type PrimeObject = Natural;
    type Object = Natural;

    fn object_divides(&self, a: &Self::Object, b: &Self::Object) -> bool {
        b % a == Natural::ZERO
    }

    fn try_object_is_prime(&self, object: &Self::PrimeObject) -> Option<bool> {
        Some(is_prime(object))
    }

    fn prime_into_object(&self, prime: Self::PrimeObject) -> Self::Object {
        prime
    }

    fn object_product(&self, objects: Vec<&Self::Object>) -> Self::Object {
        Natural::structure().product(objects)
    }

    fn new_powers_unchecked(&self, factor_powers: Vec<(Natural, Natural)>) -> Self::Set {
        factor_powers
    }

    fn to_powers_unchecked<'a>(&self, a: &'a Self::Set) -> Vec<(&'a Natural, &'a Natural)> {
        a.iter().map(|(p, k)| (p, k)).collect()
    }

    fn into_powers_unchecked(&self, a: Self::Set) -> Vec<(Natural, Natural)> {
        a
    }

    fn expanded(&self, a: &Self::Set) -> Natural {
        let mut t = Natural::ONE;
        for (p, k) in a {
            t *= p.pow(k);
        }
        t
    }

    fn mul(&self, a: Self::Set, b: Self::Set) -> Self::Set {
        self.powers_semimodule().add(&a, &b)
    }
}

impl ToStringSignature for NaturalFactorizationStructure {
    fn to_string(&self, elem: &Self::Set) -> String {
        use std::fmt::Write;
        let mut f = String::new();
        if elem.is_empty() {
            write!(f, "1").unwrap();
        } else {
            for (i, (p, k)) in elem
                .iter()
                .sorted_by_cached_key(|(p, _k)| (*p).clone())
                .enumerate()
            {
                if i != 0 {
                    write!(f, " × ").unwrap();
                }
                write!(f, "{}", p).unwrap();
                if k != &Natural::ONE {
                    write!(f, "^").unwrap();
                    write!(f, "{}", k).unwrap();
                }
            }
        }
        f
    }
}

impl NaturalFactorizationStructure {
    pub fn mul_prime(&self, f: &mut Vec<(Natural, Natural)>, p: Natural) {
        debug_assert!(is_prime(&p));
        *f = self.powers_semimodule().add(f, &vec![(p, Natural::ONE)]);
    }

    pub fn euler_totient(&self, f: &Vec<(Natural, Natural)>) -> Natural {
        let mut t = Natural::ONE;
        for (p, k) in f {
            t *= (p - &Natural::ONE) * p.pow(&(k - &Natural::ONE));
        }
        t
    }

    pub fn distinct_prime_factors<'a>(&self, f: &'a Vec<(Natural, Natural)>) -> Vec<&'a Natural> {
        let mut primes = vec![];
<<<<<<< HEAD
        for p in self.primes.keys() {
=======
        for (p, _) in f {
>>>>>>> fcc93858
            primes.push(p);
        }
        primes
    }
}

#[derive(Debug, Clone, Copy, PartialEq, Eq)]
pub enum IsPrimitiveRootResult {
    NonUnit,
    No,
    Yes,
}
<<<<<<< HEAD
impl FactoredNatural {
    /// Return whether x is a primitive root modulo the value represented by self
    pub fn is_primitive_root(&self, x: &Natural) -> IsPrimitiveRootResult {
        let n_factored = self;
        let n = Natural::structure().factorizations().expanded(n_factored);
        if gcd(x.clone(), n.clone()) == Natural::ONE {
            let phi_n = n_factored.euler_totient();
=======
impl NaturalFactorizationStructure {
    /// Return whether x is a primitive root modulo the factorized value
    pub fn is_primitive_root(
        &self,
        x: &Natural,
        n_factored: &Vec<(Natural, Natural)>,
    ) -> IsPrimitiveRootResult {
        let factorizations = Natural::structure().factorizations();
        let n = factorizations.expanded(n_factored);
        if gcd(x.clone(), n.clone()) != Natural::ONE {
            IsPrimitiveRootResult::NonUnit
        } else {
            let phi_n = factorizations.euler_totient(n_factored);
>>>>>>> fcc93858
            let x_mod_n = x % &n;
            for p in factorizations.distinct_prime_factors(&factor(phi_n.clone()).unwrap()) {
                if (&x_mod_n).mod_pow(&phi_n / p, &n) == Natural::ONE {
                    return IsPrimitiveRootResult::No;
                }
            }
            IsPrimitiveRootResult::Yes
        } else {
            IsPrimitiveRootResult::NonUnit
        }
    }
}<|MERGE_RESOLUTION|>--- conflicted
+++ resolved
@@ -136,11 +136,7 @@
 
     pub fn distinct_prime_factors<'a>(&self, f: &'a Vec<(Natural, Natural)>) -> Vec<&'a Natural> {
         let mut primes = vec![];
-<<<<<<< HEAD
-        for p in self.primes.keys() {
-=======
         for (p, _) in f {
->>>>>>> fcc93858
             primes.push(p);
         }
         primes
@@ -153,15 +149,6 @@
     No,
     Yes,
 }
-<<<<<<< HEAD
-impl FactoredNatural {
-    /// Return whether x is a primitive root modulo the value represented by self
-    pub fn is_primitive_root(&self, x: &Natural) -> IsPrimitiveRootResult {
-        let n_factored = self;
-        let n = Natural::structure().factorizations().expanded(n_factored);
-        if gcd(x.clone(), n.clone()) == Natural::ONE {
-            let phi_n = n_factored.euler_totient();
-=======
 impl NaturalFactorizationStructure {
     /// Return whether x is a primitive root modulo the factorized value
     pub fn is_primitive_root(
@@ -175,7 +162,6 @@
             IsPrimitiveRootResult::NonUnit
         } else {
             let phi_n = factorizations.euler_totient(n_factored);
->>>>>>> fcc93858
             let x_mod_n = x % &n;
             for p in factorizations.distinct_prime_factors(&factor(phi_n.clone()).unwrap()) {
                 if (&x_mod_n).mod_pow(&phi_n / p, &n) == Natural::ONE {
@@ -183,8 +169,6 @@
                 }
             }
             IsPrimitiveRootResult::Yes
-        } else {
-            IsPrimitiveRootResult::NonUnit
         }
     }
 }