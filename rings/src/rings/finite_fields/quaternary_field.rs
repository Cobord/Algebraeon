--- conflicted
+++ resolved
@@ -86,15 +86,13 @@
     }
 }
 
-<<<<<<< HEAD
 impl RingSignature for QuaternaryFieldCanonicalStructure {
     fn neg(&self, a: &Self::Set) -> Self::Set {
         *a
     }
 }
 
-=======
->>>>>>> cad89bec
+
 impl SemiRingUnitsSignature for QuaternaryFieldCanonicalStructure {
     fn inv(&self, a: &Self::Set) -> Result<Self::Set, RingDivisionError> {
         self.div(&self.one(), a)
