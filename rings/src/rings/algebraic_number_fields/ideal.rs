use super::ring_of_integer_extensions::RingOfIntegersExtension;
use super::ring_of_integers::*;
use crate::{
    linear::{
        finitely_free_affine::FinitelyFreeSubmoduleAffineSubset,
        finitely_free_submodule::FinitelyFreeSubmodule, matrix::Matrix,
    },
    rings::valuation::Valuation,
    structure::*,
};
use algebraeon_nzq::{Integer, Natural};
use algebraeon_sets::{
    combinatorics::num_partitions_part_pool,
    structure::{BorrowedStructure, EqSignature, MetaType, SetSignature, Signature},
};
use itertools::Itertools;

#[derive(Debug, Clone)]
pub enum RingOfIntegersIdeal {
    Zero,
    NonZero(FinitelyFreeSubmodule<Integer>),
}

impl RingOfIntegersIdeal {
    /// A basis of this ideal as a Z-module.
    pub fn basis(&self) -> Option<Vec<Vec<Integer>>> {
        match self {
            RingOfIntegersIdeal::Zero => None,
            RingOfIntegersIdeal::NonZero(lattice) => Some(lattice.basis()),
        }
    }
}

#[derive(Debug, Clone, PartialEq, Eq)]
pub struct RingOfIntegersIdealsStructure<
    RingB: BorrowedStructure<RingOfIntegersWithIntegralBasisStructure>,
> {
    roi: RingB,
}

<<<<<<< HEAD
impl CanonicalIdealsSignature for RingOfIntegersWithIntegralBasisStructure {
=======
impl RingToIdealsSignature for RingOfIntegersWithIntegralBasisStructure {
>>>>>>> eaa2740c
    type Ideals<SelfB: BorrowedStructure<Self>> = RingOfIntegersIdealsStructure<SelfB>;

    fn ideals<'a>(&'a self) -> Self::Ideals<&'a Self> {
        RingOfIntegersIdealsStructure { roi: self }
    }

    fn into_ideals(self) -> Self::Ideals<Self> {
        RingOfIntegersIdealsStructure { roi: self }
    }
}

impl<RingB: BorrowedStructure<RingOfIntegersWithIntegralBasisStructure>> Signature
    for RingOfIntegersIdealsStructure<RingB>
{
}

impl<RingB: BorrowedStructure<RingOfIntegersWithIntegralBasisStructure>> SetSignature
    for RingOfIntegersIdealsStructure<RingB>
{
    type Set = RingOfIntegersIdeal;

    fn is_element(&self, ideal: &Self::Set) -> bool {
        match ideal {
            RingOfIntegersIdeal::Zero => true,
            RingOfIntegersIdeal::NonZero(lattice) => {
                // check it's a submodule
                self.ring().z_module().submodules().is_element(lattice);
                // check it's an ideal
                for ideal_basis_elem in lattice.basis() {
                    for integral_basis_elem in
                        (0..self.ring().degree()).map(|i| self.ring().z_module().basis_element(i))
                    {
                        let x = self.ring().mul(&ideal_basis_elem, &integral_basis_elem);
                        if !self
                            .ring()
                            .z_module()
                            .submodules()
                            .contains_element(&lattice, &x)
                        {
                            return false;
                        }
                    }
                }
                true
            }
        }
    }
}

impl<RingB: BorrowedStructure<RingOfIntegersWithIntegralBasisStructure>>
    IdealsSignature<RingOfIntegersWithIntegralBasisStructure, RingB>
    for RingOfIntegersIdealsStructure<RingB>
{
    fn ring(&self) -> &RingOfIntegersWithIntegralBasisStructure {
        self.roi.borrow()
    }
}

impl<RingB: BorrowedStructure<RingOfIntegersWithIntegralBasisStructure>>
    RingOfIntegersIdealsStructure<RingB>
{
    /// Construct an ideal from a Z-linear span
    pub fn ideal_from_integer_span(&self, span: Vec<Vec<Integer>>) -> RingOfIntegersIdeal {
        for elem in &span {
            debug_assert!(self.ring().is_element(elem));
        }
        let n = self.ring().degree();
        RingOfIntegersIdeal::NonZero(
            Matrix::join_cols(
                n,
                span.into_iter()
                    .map(|elem| Matrix::from_cols(vec![elem]))
                    .collect(),
            )
            .col_span(),
        )
    }

    pub fn ideal_norm(&self, ideal: &RingOfIntegersIdeal) -> Natural {
        RingOfIntegersExtension::new_integer_extension(self.ring().clone()).ideal_norm(ideal)
    }

    // Order of the multiplicative group of the quotient modulo the ideal.
    pub fn euler_phi(&self, ideal: &RingOfIntegersIdeal) -> Option<Natural> {
        match ideal {
            RingOfIntegersIdeal::Zero => None,
            RingOfIntegersIdeal::NonZero { .. } => Some(
                self.factorizations()
                    .into_powers(self.factor_ideal(ideal).unwrap())
                    .iter()
                    .map(|(prime_ideal, exponent)| {
                        let norm = self.ideal_norm(&prime_ideal.ideal());
                        let e_minus_1 = exponent - Natural::ONE;
                        (&norm - Natural::ONE) * norm.pow(&e_minus_1)
                    })
                    .fold(Natural::ONE, |acc, x| acc * x),
            ),
        }
    }

    /// generate all ideals of norm equal to n
    pub fn all_ideals_norm_eq<'a>(
        &'a self,
        n: &Natural,
    ) -> Box<dyn 'a + Iterator<Item = RingOfIntegersIdeal>> {
        match Integer::ideals().factor_ideal(n) {
            Some(n) => {
                let sq = RingOfIntegersExtension::new_integer_extension(self.ring().clone());
                Box::new(
                    Integer::structure()
                        .ideals()
                        .factorizations()
                        .into_powers(n)
                        .into_iter()
                        .map(|(p, k)| {
                            let k: usize = k.try_into().unwrap();
                            let primes_over_p = sq.factor_prime_ideal(p).into_factors();
                            num_partitions_part_pool(
                                k,
                                primes_over_p
                                    .iter()
                                    .map(|f| f.residue_class_degree)
                                    .collect(),
                            )
                            .into_iter()
                            .map(|idxs| {
                                self.ideal_product(
                                    idxs.into_iter()
                                        .map(|i| primes_over_p[i].prime_ideal.ideal().clone())
                                        .collect(),
                                )
                            })
                            .collect::<Vec<RingOfIntegersIdeal>>()
                        })
                        .multi_cartesian_product()
                        .map(|ideals| self.ideal_product(ideals)),
                )
            }
            None => Box::new(vec![self.zero_ideal()].into_iter()),
        }
    }

    /// generate all non-zero ideals of norm at most n
    pub fn all_nonzero_ideals_norm_le<'a>(
        &'a self,
        n: &'a Natural,
    ) -> Box<dyn 'a + Iterator<Item = RingOfIntegersIdeal>> {
        Box::new(
            (1usize..)
                .map(|m| Natural::from(m))
                .take_while(|m| m <= n)
                .map(|m| self.all_ideals_norm_eq(&m))
                .flatten(),
        )
    }

    /// generate all ideals
    pub fn all_ideals<'a>(&'a self) -> Box<dyn 'a + Iterator<Item = RingOfIntegersIdeal>> {
        Box::new(
            (0usize..)
                .map(|m| Natural::from(m))
                .map(|m| self.all_ideals_norm_eq(&m))
                .flatten(),
        )
    }

    /// generate all non-zero ideals
    pub fn all_nonzero_ideals<'a>(&'a self) -> Box<dyn 'a + Iterator<Item = RingOfIntegersIdeal>> {
        Box::new(
            (1usize..)
                .map(|m| Natural::from(m))
                .map(|m| self.all_ideals_norm_eq(&m))
                .flatten(),
        )
    }
}

impl<RingB: BorrowedStructure<RingOfIntegersWithIntegralBasisStructure>>
    IdealsArithmeticSignature<RingOfIntegersWithIntegralBasisStructure, RingB>
    for RingOfIntegersIdealsStructure<RingB>
{
    fn principal_ideal(&self, a: &Vec<Integer>) -> Self::Set {
        if self.ring().is_zero(a) {
            Self::Set::Zero
        } else {
            let n = self.ring().degree();
            let ideal = self.ideal_from_integer_span(
                (0..n)
                    .map(|i| {
                        self.ring()
                            .try_anf_to_roi(
                                &self
                                    .ring()
                                    .anf()
                                    .mul(self.ring().basis_element(i), &self.ring().roi_to_anf(a)),
                            )
                            .unwrap()
                    })
                    .collect(),
            );
            debug_assert!(self.is_element(&ideal));
            ideal
        }
    }

    fn ideal_equal(&self, a: &Self::Set, b: &Self::Set) -> bool {
        debug_assert!(self.is_element(a));
        debug_assert!(self.is_element(b));
        match (a, b) {
            (RingOfIntegersIdeal::Zero, RingOfIntegersIdeal::Zero) => true,
            (RingOfIntegersIdeal::NonZero(a_lattice), RingOfIntegersIdeal::NonZero(b_lattice)) => {
                self.ring()
                    .z_module()
                    .submodules()
                    .equal(a_lattice, b_lattice)
            }
            _ => false,
        }
    }

    fn ideal_contains(&self, a: &Self::Set, b: &Self::Set) -> bool {
        debug_assert!(self.is_element(a));
        debug_assert!(self.is_element(b));
        match (a, b) {
            (_, RingOfIntegersIdeal::Zero) => true,
            (RingOfIntegersIdeal::Zero, RingOfIntegersIdeal::NonZero { .. }) => {
                debug_assert_ne!(self.ring().degree(), 0);
                false
            }
            (RingOfIntegersIdeal::NonZero(a_lattice), RingOfIntegersIdeal::NonZero(b_lattice)) => {
                self.ring()
                    .z_module()
                    .submodules()
                    .contains(a_lattice, b_lattice)
            }
        }
    }

    fn ideal_contains_element(&self, a: &Self::Set, x: &Vec<Integer>) -> bool {
        debug_assert!(self.is_element(a));
        debug_assert!(self.ring().is_element(x));
        match a {
            RingOfIntegersIdeal::Zero => self.ring().is_zero(x),
            RingOfIntegersIdeal::NonZero(lattice) => self
                .ring()
                .z_module()
                .submodules()
                .contains_element(lattice, x),
        }
    }

    fn ideal_intersect(&self, a: &Self::Set, b: &Self::Set) -> Self::Set {
        debug_assert!(self.is_element(a));
        debug_assert!(self.is_element(b));
        match (a, b) {
            (RingOfIntegersIdeal::NonZero(a_lattice), RingOfIntegersIdeal::NonZero(b_lattice)) => {
                Self::Set::NonZero(
                    self.ring()
                        .z_module()
                        .submodules()
                        .intersect(a_lattice, b_lattice),
                )
            }
            _ => Self::Set::Zero,
        }
    }

    fn ideal_add(&self, a: &Self::Set, b: &Self::Set) -> Self::Set {
        debug_assert!(self.is_element(a));
        debug_assert!(self.is_element(b));
        match (a, b) {
            (RingOfIntegersIdeal::Zero, RingOfIntegersIdeal::Zero) => RingOfIntegersIdeal::Zero,
            (RingOfIntegersIdeal::Zero, RingOfIntegersIdeal::NonZero { .. }) => b.clone(),
            (RingOfIntegersIdeal::NonZero { .. }, RingOfIntegersIdeal::Zero) => a.clone(),
            (RingOfIntegersIdeal::NonZero(a_lattice), RingOfIntegersIdeal::NonZero(b_lattice)) => {
                Self::Set::NonZero(
                    self.ring()
                        .z_module()
                        .submodules()
                        .sum(a_lattice, b_lattice),
                )
            }
        }
    }

    fn ideal_mul(&self, a: &Self::Set, b: &Self::Set) -> Self::Set {
        debug_assert!(self.is_element(a));
        debug_assert!(self.is_element(b));
        match (a, b) {
            (RingOfIntegersIdeal::NonZero(a_lattice), RingOfIntegersIdeal::NonZero(b_lattice)) => {
                let n = self.ring().degree();
                let a_basis = a_lattice.basis();
                let b_basis = b_lattice.basis();
                debug_assert_eq!(a_basis.len(), n);
                debug_assert_eq!(b_basis.len(), n);

                let mut span = vec![];
                for i in 0..n {
                    for j in 0..n {
                        span.push(self.ring().mul(&a_basis[i], &b_basis[j]));
                    }
                }
                self.ideal_from_integer_span(span)
            }
            _ => Self::Set::Zero,
        }
    }
}

impl<RingB: BorrowedStructure<RingOfIntegersWithIntegralBasisStructure>>
    DedekindDomainIdealsSignature<RingOfIntegersWithIntegralBasisStructure, RingB>
    for RingOfIntegersIdealsStructure<RingB>
{
}

impl<RingB: BorrowedStructure<RingOfIntegersWithIntegralBasisStructure>>
    FactorableIdealsSignature<RingOfIntegersWithIntegralBasisStructure, RingB>
    for RingOfIntegersIdealsStructure<RingB>
{
    fn factor_ideal(
        &self,
        ideal: &Self::Set,
    ) -> Option<DedekindDomainIdealFactorization<Self::Set>> {
        Some(
            RingOfIntegersExtension::new_integer_extension(self.ring().clone())
                .factor_ideal(ideal)?
                .into_full_factorization(),
        )
    }
}

impl<RingB: BorrowedStructure<RingOfIntegersWithIntegralBasisStructure>>
    RingOfIntegersIdealsStructure<RingB>
{
    /// given an ideal I and element a find an element b such that I = (a, b)
    pub fn ideal_other_generator(
        &self,
        g: &Vec<Integer>,
        ideal: &RingOfIntegersIdeal,
    ) -> Vec<Integer> {
        debug_assert!(self.ideal_contains_element(ideal, g));
        debug_assert!(!self.ring().is_zero(g));
        // prod_i p^{e_i}
        let ideal_factored = self.factor_ideal(ideal).unwrap();
        // prod_i p^{f_i} * prod_j q^{g_j}
        let g_factored = self.factor_ideal(&self.principal_ideal(g)).unwrap();
        // want b not in any q and in all p^{e_i} and not in any p^{e_i+1}

        // this is all b not in any q and in all p^{e_i}
        let b_set = self.ring().z_module().affine_subsets().intersect_list(
            self.factorizations()
                .to_powers(&ideal_factored)
                .into_iter()
                .map(|(p, k)| match self.ideal_nat_pow(p.ideal(), k) {
                    RingOfIntegersIdeal::Zero => unreachable!(),
                    RingOfIntegersIdeal::NonZero(pk_lattice) => {
                        FinitelyFreeSubmoduleAffineSubset::NonEmpty(
                            self.ring().z_module().cosets().from_submodule(pk_lattice),
                        )
                    }
                })
                .chain(
                    self.factorizations()
                        .into_prime_support(g_factored)
                        .into_iter()
                        .filter(|prime_ideal| {
                            !self
                                .factorizations()
                                .to_prime_support(&ideal_factored)
                                .into_iter()
                                .any(|p| self.ideal_equal(p.ideal(), prime_ideal.ideal()))
                        })
                        .map(|q| match q.into_ideal() {
                            RingOfIntegersIdeal::Zero => unreachable!(),
                            RingOfIntegersIdeal::NonZero(q_lattice) => {
                                FinitelyFreeSubmoduleAffineSubset::NonEmpty(
                                    self.ring()
                                        .z_module()
                                        .cosets()
                                        .from_offset_and_submodule(&self.ring().one(), q_lattice),
                                )
                            }
                        }),
                )
                .collect(),
        );

        //need to filter out the b in some p^{e_i+1}
        let rm_b_set = self.ring().z_module().affine_subsets().intersect_list(
            self.factorizations()
                .to_powers(&ideal_factored)
                .into_iter()
                .map(
                    |(p, k)| match self.ideal_nat_pow(p.ideal(), &(k + Natural::ONE)) {
                        RingOfIntegersIdeal::Zero => unreachable!(),
                        RingOfIntegersIdeal::NonZero(pk_lattice) => {
                            FinitelyFreeSubmoduleAffineSubset::NonEmpty(
                                self.ring().z_module().cosets().from_submodule(pk_lattice),
                            )
                        }
                    },
                )
                .collect(),
        );

        //if all basis elements of b_set were contain in rm_b_set then we'd have b_set contained in rm_b_set
        //but this is not the case, so some basis of b_set is not in rm_b_set

        self.ring()
            .z_module()
            .affine_subsets()
            .affine_basis(&b_set)
            .into_iter()
            .filter(|b| {
                !self
                    .ring()
                    .z_module()
                    .affine_subsets()
                    .contains_element(&rm_b_set, b)
            })
            .next()
            .unwrap()
    }

    /// return two elements which generate the ideal
    pub fn ideal_two_generators(
        &self,
        ideal: &RingOfIntegersIdeal,
    ) -> (Vec<Integer>, Vec<Integer>) {
        let (a, b) = match ideal {
            RingOfIntegersIdeal::Zero => (self.ring().zero(), self.ring().zero()),
            RingOfIntegersIdeal::NonZero(lattice) => {
                let a = lattice.basis().into_iter().next().unwrap();
                let b = self.ideal_other_generator(&a, ideal);
                (a, b)
            }
        };
        debug_assert!(self.ideal_equal(&ideal, &self.generated_ideal(vec![a.clone(), b.clone()])));
        (a, b)
    }

    pub fn padic_roi_element_valuation(
        &self,
        prime_ideal: RingOfIntegersIdeal,
        a: Vec<Integer>,
    ) -> Valuation {
        debug_assert!(self.ring().is_element(&a));
        debug_assert!(self.is_element(&prime_ideal));
        if self.ring().is_zero(&a) {
            return Valuation::Infinity;
        } else {
            let mut k = 1usize;
            let mut prime_to_the_k = prime_ideal.clone();
            loop {
                if !self.ideal_contains_element(&prime_to_the_k, &a) {
                    return Valuation::Finite((k - 1).into());
                }
                k = k + 1;
                prime_to_the_k = self.ideal_mul(&prime_to_the_k, &prime_ideal);
            }
        }
    }

    pub fn padic_roi_ideal_valuation(
        &self,
        prime_ideal: RingOfIntegersIdeal,
        a: RingOfIntegersIdeal,
    ) -> Valuation {
        debug_assert!(self.is_element(&a));
        debug_assert!(self.is_element(&prime_ideal));
        if self.ideal_is_zero(&a) {
            return Valuation::Infinity;
        } else {
            let mut k = 1usize;
            let mut prime_to_the_k = prime_ideal.clone();
            loop {
                if !self.ideal_contains(&prime_to_the_k, &a) {
                    return Valuation::Finite((k - 1).into());
                }
                k = k + 1;
                prime_to_the_k = self.ideal_mul(&prime_to_the_k, &prime_ideal);
            }
        }
    }
}

#[cfg(test)]
mod tests {
    use super::*;
    use crate::polynomial::*;
    use algebraeon_nzq::*;

    #[test]
    fn ring_of_integers_ideals() {
        let x = Polynomial::<Rational>::var().into_ergonomic();

        let a = Polynomial::<Rational>::from_coeffs(vec![Rational::ONE, Rational::ZERO]);
        let b = Polynomial::<Rational>::from_coeffs(vec![Rational::ZERO, Rational::ONE]);

        // Q[sqrt(2)]
        let anf = (x.pow(2) - 2).into_verbose().algebraic_number_field();
        let roi = RingOfIntegersWithIntegralBasisStructure::new(
            anf.clone(),
            vec![a.clone(), b.clone()],
            Integer::from(8),
        );
        let roi_ideals = roi.ideals();

        {
            // 1 + sqrt(2)
            let alpha = roi.try_anf_to_roi(&(&x + 1).into_verbose()).unwrap();

            // (a + b sqrt(2)) * (1 + sqrt(2)) = a(1 + sqrt(2)) + b(2 + sqrt(2))
            assert!(roi_ideals.ideal_equal(
                &roi_ideals.principal_ideal(&alpha),
                &roi_ideals.ideal_from_integer_span(vec![
                    roi.try_anf_to_roi(&(1 + &x).into_verbose()).unwrap(),
                    roi.try_anf_to_roi(&(2 + &x).into_verbose()).unwrap()
                ])
            ));
        }

        {
            // 6
            let alpha = roi.try_anf_to_roi(&(6 * x.pow(0)).into_verbose()).unwrap();
            // 15
            let beta = roi.try_anf_to_roi(&(15 * x.pow(0)).into_verbose()).unwrap();

            let alpha_ideal = roi_ideals.principal_ideal(&alpha);
            let beta_ideal = roi_ideals.principal_ideal(&beta);

            let alpha_beta_add = roi_ideals.ideal_add(&alpha_ideal, &beta_ideal);
            let alpha_beta_intersect = roi_ideals.ideal_intersect(&alpha_ideal, &beta_ideal);
            let alpha_beta_mul = roi_ideals.ideal_mul(&alpha_ideal, &beta_ideal);

            // sum is 3
            assert!(roi_ideals.ideal_equal(
                &alpha_beta_add,
                &roi_ideals.ideal_from_integer_span(vec![
                    roi.try_anf_to_roi(&(3 * x.pow(0)).into_verbose()).unwrap(),
                    roi.try_anf_to_roi(&(3 * x.pow(1)).into_verbose()).unwrap()
                ])
            ));

            // intersection is 30
            assert!(roi_ideals.ideal_equal(
                &alpha_beta_intersect,
                &roi_ideals.ideal_from_integer_span(vec![
                    roi.try_anf_to_roi(&(30 * x.pow(0)).into_verbose()).unwrap(),
                    roi.try_anf_to_roi(&(30 * x.pow(1)).into_verbose()).unwrap()
                ])
            ));

            // product is 90
            assert!(roi_ideals.ideal_equal(
                &alpha_beta_mul,
                &roi_ideals.ideal_from_integer_span(vec![
                    roi.try_anf_to_roi(&(90 * x.pow(0)).into_verbose()).unwrap(),
                    roi.try_anf_to_roi(&(90 * x.pow(1)).into_verbose()).unwrap()
                ])
            ));
        }
    }

    #[test]
    fn test_count_all_ideals_norm_eq() {
        let x = &Polynomial::<Rational>::var().into_ergonomic();
        let anf = (x.pow(2) + 1).into_verbose().algebraic_number_field();
        let roi = anf.ring_of_integers();
        let roi_ideals = roi.ideals();

        assert_eq!(
            roi_ideals
                .all_ideals_norm_eq(&Natural::from(5040 as u32))
                .collect::<Vec<_>>()
                .len(),
            0
        );
        assert_eq!(
            roi_ideals
                .all_ideals_norm_eq(&Natural::from(5040 * 7 as u32))
                .collect::<Vec<_>>()
                .len(),
            2
        );
    }

    #[test]
    fn test_euler_phi_of_principal_ideal() {
        let x = Polynomial::<Rational>::var().into_ergonomic();

        // Construct the number field Q(i), which has ring of integers Z[i]
        let anf = (x.pow(2) + 1).into_verbose().algebraic_number_field();
        let roi = anf.ring_of_integers();
        let roi_ideals = roi.ideals();

        // Consider the ideal (5)
        let ideal = roi_ideals.principal_ideal(&roi.from_int(5));

        let phi = roi_ideals.euler_phi(&ideal).unwrap();
        assert_eq!(phi, Natural::from(16u32));
    }
}<|MERGE_RESOLUTION|>--- conflicted
+++ resolved
@@ -38,11 +38,7 @@
     roi: RingB,
 }
 
-<<<<<<< HEAD
-impl CanonicalIdealsSignature for RingOfIntegersWithIntegralBasisStructure {
-=======
 impl RingToIdealsSignature for RingOfIntegersWithIntegralBasisStructure {
->>>>>>> eaa2740c
     type Ideals<SelfB: BorrowedStructure<Self>> = RingOfIntegersIdealsStructure<SelfB>;
 
     fn ideals<'a>(&'a self) -> Self::Ideals<&'a Self> {
