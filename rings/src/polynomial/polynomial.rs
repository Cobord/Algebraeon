--- conflicted
+++ resolved
@@ -52,7 +52,6 @@
     ) -> Polynomial<ImgSet> {
         Polynomial::from_coeffs(self.coeffs.into_iter().enumerate().map(f).collect())
     }
-<<<<<<< HEAD
 }
 
 #[derive(Debug, Clone)]
@@ -1680,6 +1679,4 @@
             );
         }
     }
-=======
->>>>>>> cad89bec
 }