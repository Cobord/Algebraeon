--- conflicted
+++ resolved
@@ -10,11 +10,7 @@
   CARGO_TERM_COLOR: always
 
 jobs:
-<<<<<<< HEAD
-  fmt_check:
-=======
   fmt:
->>>>>>> 298c9b44
     runs-on: ubuntu-latest
     steps:
     - name: Checkout repository
@@ -23,17 +19,11 @@
     - name: Install Linux Dependencies
       run: sudo apt install libfontconfig1-dev
 
-<<<<<<< HEAD
-    - name: Check Fmt
-      run: cargo fmt --all -- --check
 
-  check_lints:
-=======
     - name: Check Formatting
       run: cargo fmt --all -- --check
 
   check:
->>>>>>> 298c9b44
     runs-on: ubuntu-latest
     steps:
     - name: Checkout repository
@@ -42,20 +32,12 @@
     - name: Install Linux Dependencies
       run: sudo apt install libfontconfig1-dev
 
-<<<<<<< HEAD
-    - name: Run Check
-=======
-    - name: Run Code Checks
->>>>>>> 298c9b44
+    - name: Cargo Check
       run: cargo check --all-targets --all-features
       env:
         RUSTFLAGS: "-D warnings"
 
-<<<<<<< HEAD
-  clippy_lints:
-=======
   clippy:
->>>>>>> 298c9b44
     runs-on: ubuntu-latest
     steps:
     - name: Checkout repository
@@ -67,17 +49,10 @@
     - name: Install Clippy
       run: rustup component add clippy
 
-<<<<<<< HEAD
     - name: Run Clippy
       run: cargo clippy -- -D warnings
 
-  build_and_test_debug:
-=======
-    - name: Run Clippy Checks
-      run: cargo clippy -- -D warnings
-
   test_debug:
->>>>>>> 298c9b44
     runs-on: ubuntu-latest
     steps:
     - name: Checkout repository
